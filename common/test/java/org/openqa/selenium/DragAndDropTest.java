/*
Copyright 2007-2009 WebDriver committers
Copyright 2007-2009 Google Inc.

Licensed under the Apache License, Version 2.0 (the "License");
you may not use this file except in compliance with the License.
You may obtain a copy of the License at

     http://www.apache.org/licenses/LICENSE-2.0

Unless required by applicable law or agreed to in writing, software
distributed under the License is distributed on an "AS IS" BASIS,
WITHOUT WARRANTIES OR CONDITIONS OF ANY KIND, either express or implied.
See the License for the specific language governing permissions and
limitations under the License.
*/

package org.openqa.selenium;

import static org.openqa.selenium.Ignore.Driver.CHROME;
import static org.openqa.selenium.Ignore.Driver.HTMLUNIT;
import static org.openqa.selenium.Ignore.Driver.IE;

import java.awt.*;

public class DragAndDropTest extends AbstractDriverTestCase {

    @JavascriptEnabled
<<<<<<< HEAD
    @Ignore(HTMLUNIT)
=======
    @Ignore({HTMLUNIT, CHROME})
>>>>>>> 2356c932
    public void testDragAndDrop() throws Exception {
        driver.get(dragAndDropPage);
        RenderedWebElement img = (RenderedWebElement) driver.findElement(By.id("test1"));
        Point expectedLocation = img.getLocation();
        drag(img, expectedLocation, 150, 200);
        assertEquals(expectedLocation, img.getLocation());
        driver.manage().setSpeed(Speed.SLOW);
        drag(img, expectedLocation, -50, -25);
        assertEquals(expectedLocation, img.getLocation());
        driver.manage().setSpeed(Speed.MEDIUM);
        drag(img, expectedLocation, 0, 0);
        assertEquals(expectedLocation, img.getLocation());
        driver.manage().setSpeed(Speed.FAST);
        drag(img, expectedLocation, 1, -1);
        assertEquals(expectedLocation, img.getLocation());
    }

    @JavascriptEnabled
<<<<<<< HEAD
    @Ignore(HTMLUNIT)
=======
    @Ignore({HTMLUNIT, CHROME})
>>>>>>> 2356c932
    public void testDragAndDropToElement() {
        driver.get(dragAndDropPage);
        RenderedWebElement img1 = (RenderedWebElement) driver.findElement(By.id("test1"));
        RenderedWebElement img2 = (RenderedWebElement) driver.findElement(By.id("test2"));
        img2.dragAndDropOn(img1);
        assertEquals(img1.getLocation(), img2.getLocation());
    }

    @JavascriptEnabled
<<<<<<< HEAD
    @Ignore(HTMLUNIT)
=======
    @Ignore({HTMLUNIT, CHROME})
>>>>>>> 2356c932
    public void testElementInDiv() {
        driver.get(dragAndDropPage);
        RenderedWebElement img = (RenderedWebElement) driver.findElement(By.id("test3"));
        Point expectedLocation = img.getLocation();
        drag(img, expectedLocation, 100, 100);
        assertEquals(expectedLocation, img.getLocation());
    }

    @JavascriptEnabled
<<<<<<< HEAD
    @Ignore({HTMLUNIT, IE})
=======
    @Ignore({HTMLUNIT, IE, CHROME})
>>>>>>> 2356c932
    public void testDragTooFar() {
        driver.get(dragAndDropPage);
        RenderedWebElement img = (RenderedWebElement) driver.findElement(By.id("test1"));
//        Point expectedLocation = img.getLocation();
        
        img.dragAndDropBy(Integer.MIN_VALUE, Integer.MIN_VALUE);
        assertEquals (new Point(0, 0), img.getLocation());
        
        img.dragAndDropBy(Integer.MAX_VALUE, Integer.MAX_VALUE);
        //We don't know where the img is dragged to , but we know it's not too
        //far, otherwise this function will not return for a long long time
    }

    @JavascriptEnabled
<<<<<<< HEAD
    @Ignore({HTMLUNIT, IE})
=======
    @Ignore({HTMLUNIT, IE, CHROME})
>>>>>>> 2356c932
    public void testMouseSpeed() throws Exception {
        driver.get(dragAndDropPage);
        driver.manage().setSpeed(Speed.SLOW);
        assertEquals(Speed.SLOW, driver.manage().getSpeed());
        driver.manage().setSpeed(Speed.MEDIUM);
        assertEquals(Speed.MEDIUM, driver.manage().getSpeed());
        driver.manage().setSpeed(Speed.FAST);
        assertEquals(Speed.FAST, driver.manage().getSpeed());
    }

    @JavascriptEnabled
<<<<<<< HEAD
    @Ignore({HTMLUNIT, IE})
=======
    @Ignore({HTMLUNIT, IE, CHROME})
>>>>>>> 2356c932
    public void testShouldAllowUsersToDragAndDropToElementsOffTheCurrentViewPort() {
      driver.get(dragAndDropPage);

      JavascriptExecutor js = (JavascriptExecutor) driver;
      Long height = (Long) js.executeScript("return window.outerHeight;");
      Long width = (Long) js.executeScript("return window.outerWidth;");
      js.executeScript("window.resizeTo(300, 300);");

      try {
        driver.get(dragAndDropPage);
        RenderedWebElement img = (RenderedWebElement) driver.findElement(By.id("test3"));
        Point expectedLocation = img.getLocation();
        drag(img, expectedLocation, 100, 100);
        assertEquals(expectedLocation, img.getLocation());
      } finally {
        js.executeScript("window.resizeTo(arguments[0], arguments[1]);", width, height);
      }
    }

    private void drag(RenderedWebElement elem, Point expectedLocation, 
            int moveRightBy, int moveDownBy) {
        elem.dragAndDropBy(moveRightBy, moveDownBy);
        expectedLocation.move(expectedLocation.x + moveRightBy, expectedLocation.y + moveDownBy);
    }
}<|MERGE_RESOLUTION|>--- conflicted
+++ resolved
@@ -26,11 +26,7 @@
 public class DragAndDropTest extends AbstractDriverTestCase {
 
     @JavascriptEnabled
-<<<<<<< HEAD
-    @Ignore(HTMLUNIT)
-=======
     @Ignore({HTMLUNIT, CHROME})
->>>>>>> 2356c932
     public void testDragAndDrop() throws Exception {
         driver.get(dragAndDropPage);
         RenderedWebElement img = (RenderedWebElement) driver.findElement(By.id("test1"));
@@ -49,11 +45,7 @@
     }
 
     @JavascriptEnabled
-<<<<<<< HEAD
-    @Ignore(HTMLUNIT)
-=======
     @Ignore({HTMLUNIT, CHROME})
->>>>>>> 2356c932
     public void testDragAndDropToElement() {
         driver.get(dragAndDropPage);
         RenderedWebElement img1 = (RenderedWebElement) driver.findElement(By.id("test1"));
@@ -63,11 +55,7 @@
     }
 
     @JavascriptEnabled
-<<<<<<< HEAD
-    @Ignore(HTMLUNIT)
-=======
     @Ignore({HTMLUNIT, CHROME})
->>>>>>> 2356c932
     public void testElementInDiv() {
         driver.get(dragAndDropPage);
         RenderedWebElement img = (RenderedWebElement) driver.findElement(By.id("test3"));
@@ -77,11 +65,7 @@
     }
 
     @JavascriptEnabled
-<<<<<<< HEAD
-    @Ignore({HTMLUNIT, IE})
-=======
     @Ignore({HTMLUNIT, IE, CHROME})
->>>>>>> 2356c932
     public void testDragTooFar() {
         driver.get(dragAndDropPage);
         RenderedWebElement img = (RenderedWebElement) driver.findElement(By.id("test1"));
@@ -96,11 +80,7 @@
     }
 
     @JavascriptEnabled
-<<<<<<< HEAD
-    @Ignore({HTMLUNIT, IE})
-=======
     @Ignore({HTMLUNIT, IE, CHROME})
->>>>>>> 2356c932
     public void testMouseSpeed() throws Exception {
         driver.get(dragAndDropPage);
         driver.manage().setSpeed(Speed.SLOW);
@@ -112,11 +92,7 @@
     }
 
     @JavascriptEnabled
-<<<<<<< HEAD
-    @Ignore({HTMLUNIT, IE})
-=======
     @Ignore({HTMLUNIT, IE, CHROME})
->>>>>>> 2356c932
     public void testShouldAllowUsersToDragAndDropToElementsOffTheCurrentViewPort() {
       driver.get(dragAndDropPage);
 
